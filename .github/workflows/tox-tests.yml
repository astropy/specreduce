# GitHub Actions workflow for testing and continuous integration.
#
# This file performs testing using tox and tox.ini to define and configure the test environments.

name: Python Tests

on:
  push:
    branches:
      - main
    tags:
      - '*'
  pull_request:

concurrency:
  group: ${{ github.workflow }}-${{ github.ref }}
  cancel-in-progress: true

env:
  TOXARGS: '-v'

jobs:
  # Set up matrix to run tox tests across lists of os, python version, and tox environment
  matrix_tests:
    runs-on: ${{ matrix.os }}
    strategy:
      matrix:
        # Github actions supports ubuntu, windows, and macos virtual environments:
        # https://help.github.com/en/actions/reference/virtual-environments-for-github-hosted-runners
        #
        # Only run on ubuntu by default, but can add other os's to the test matrix here.
        # For example -- os: [ubuntu-latest, macos-latest, windows-latest]
        include:
          - os: ubuntu-latest
            python: '3.10'
<<<<<<< HEAD
            tox_env: 'py310-test'
          - os: ubuntu-latest
            python: '3.11'
            tox_env: 'py311-test-cov'
          - os: macos-latest
            python: '3.11'
            tox_env: 'py311-test-devdeps'
=======
            tox_env: 'py310-test-cov'
>>>>>>> 648c8613
          - os: ubuntu-latest
            python: '3.11'
            tox_env: 'py311-test'
          - os: ubuntu-latest
<<<<<<< HEAD
            python: '3.11'
=======
            python: '3.12'
            tox_env: 'py312-test'
          - os: macos-latest
            python: '3.12'
            tox_env: 'py312-test-devdeps'
          - os: ubuntu-latest
            python: '3.12'
>>>>>>> 648c8613
            tox_env: 'codestyle'
          - os: ubuntu-latest
            python: '3.10'
            tox_env: 'py310-test-oldestdeps'

    steps:
    - name: Check out repository
      uses: actions/checkout@v3
      with:
        fetch-depth: 0
    - name: Set up python ${{ matrix.python }} with tox environment ${{ matrix.tox_env }} on ${{ matrix.os }}
      uses: actions/setup-python@v4
      with:
        python-version: ${{ matrix.python }}
    - name: Install base dependencies
      run: |
        python -m pip install --upgrade pip
        python -m pip install tox
    - name: Test with tox
      run: |
        tox -e ${{ matrix.tox_env }}
    - name: Upload coverage to codecov
      if: "contains(matrix.tox_env, '-cov')"
      uses: codecov/codecov-action@v3
      with:
        file: ./coverage.xml
        verbose: true<|MERGE_RESOLUTION|>--- conflicted
+++ resolved
@@ -33,24 +33,11 @@
         include:
           - os: ubuntu-latest
             python: '3.10'
-<<<<<<< HEAD
-            tox_env: 'py310-test'
-          - os: ubuntu-latest
-            python: '3.11'
-            tox_env: 'py311-test-cov'
-          - os: macos-latest
-            python: '3.11'
-            tox_env: 'py311-test-devdeps'
-=======
             tox_env: 'py310-test-cov'
->>>>>>> 648c8613
           - os: ubuntu-latest
             python: '3.11'
             tox_env: 'py311-test'
           - os: ubuntu-latest
-<<<<<<< HEAD
-            python: '3.11'
-=======
             python: '3.12'
             tox_env: 'py312-test'
           - os: macos-latest
@@ -58,7 +45,6 @@
             tox_env: 'py312-test-devdeps'
           - os: ubuntu-latest
             python: '3.12'
->>>>>>> 648c8613
             tox_env: 'codestyle'
           - os: ubuntu-latest
             python: '3.10'
