--- conflicted
+++ resolved
@@ -28,19 +28,11 @@
             python: '3.11'
             tox_env: 'linkcheck'
           - os: ubuntu-latest
-<<<<<<< HEAD
-            python: '3.11'
-            tox_env: 'py310-test-datadeps-devdeps'
-          - os: ubuntu-latest
-            python: '3.11'
-            tox_env: 'py310-test-datadeps-predeps'
-=======
             python: '3.12'
             tox_env: 'py312-test-devdeps'
           - os: ubuntu-latest
             python: '3.12'
             tox_env: 'py312-test-predeps'
->>>>>>> 648c8613
 
     steps:
     - name: Check out repository
