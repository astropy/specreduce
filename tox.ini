--- conflicted
+++ resolved
@@ -1,12 +1,6 @@
 [tox]
 envlist =
-<<<<<<< HEAD
-    py{310,311}-test{,-devdeps}{,-cov}
-    py{310,311}-test-numpy{120,121,122,123}
-    py{310,311}-test-astropy{lts,rc}
-=======
     py{310,311,312}-test{,-devdeps,-predeps}{,-cov}
->>>>>>> 648c8613
     build_docs
     codestyle
 requires =
@@ -40,40 +34,27 @@
     devdeps: with the latest developer version of key dependencies
     oldestdeps: with the oldest supported version of key dependencies
     cov: enable remote data and measure test coverage
-<<<<<<< HEAD
-    numpy122: with numpy 1.22.*
-    numpy123: with numpy 1.23.*
-    astropylts: with the latest astropy LTS
-=======
->>>>>>> 648c8613
 
 # The following provides some specific pinnings for key packages
 deps =
 
-<<<<<<< HEAD
+    numpy120: numpy==1.20.*
+    numpy121: numpy==1.21.*
     numpy122: numpy==1.22.*
     numpy123: numpy==1.23.*
 
     astropy51: astropy==5.1.*
     astropylts: astropy==5.1.*
 
-=======
->>>>>>> 648c8613
     devdeps: numpy>=0.0.dev0
     devdeps: scipy>=0.0.dev0
     devdeps: astropy>=0.0.dev0
     devdeps: git+https://github.com/astropy/specutils.git#egg=specutils
     devdeps: git+https://github.com/astropy/photutils.git#egg=photutils
 
-<<<<<<< HEAD
-    oldestdeps: numpy==1.22
+    oldestdeps: numpy==1.22.4
     oldestdeps: astropy==5.1
     oldestdeps: scipy==1.9.0
-=======
-    oldestdeps: numpy==1.22.4
-    oldestdeps: astropy==5.1
-    oldestdeps: scipy==1.8.0
->>>>>>> 648c8613
     oldestdeps: matplotlib==3.5
     oldestdeps: photutils==1.0.0
     oldestdeps: specutils==1.9.1
