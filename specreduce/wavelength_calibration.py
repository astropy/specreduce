--- conflicted
+++ resolved
@@ -64,15 +64,12 @@
         self._potential_wavelengths = None
         self._catalog = catalog
 
-<<<<<<< HEAD
-=======
         if not isinstance(input_spectrum, Spectrum1D):
             raise ValueError('Input spectrum must be Spectrum1D.')
 
         # ToDo: Implement having line catalogs
         self._available_catalogs = get_available_catalogs()
 
->>>>>>> 0d800fd5
         # We use either line_pixels or matched_line_list to create self._matched_line_list,
         # and check that various requirements are fulfilled by the input args.
         if matched_line_list is not None:
